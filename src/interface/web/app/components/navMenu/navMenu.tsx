--- conflicted
+++ resolved
@@ -2,7 +2,7 @@
 
 import styles from './navMenu.module.css';
 import Link from 'next/link';
-import { useAuthenticatedData, UserProfile } from '@/app/common/auth';
+import { useAuthenticatedData } from '@/app/common/auth';
 import { useState, useEffect } from 'react';
 
 import {
@@ -55,10 +55,6 @@
             document.documentElement.classList.add('dark');
             setDarkMode(true);
         }
-<<<<<<< HEAD
-
-=======
->>>>>>> 06dce472
     }, []);
 
     useEffect(() => {
@@ -129,21 +125,12 @@
                             <MenubarTrigger>Profile</MenubarTrigger>
                             <MenubarContent>
                                 <MenubarItem>
-<<<<<<< HEAD
-                                <Toggle
-                                    pressed={darkMode}
-                                    onClick={() => {
-                                        console.log("clicked on dark mode method");
-                                        setDarkMode(!darkMode)}
-                                    }>
-=======
                                     <Toggle
                                         pressed={darkMode}
                                         onClick={() => {
                                             setDarkMode(!darkMode)
                                         }
                                         }>
->>>>>>> 06dce472
                                         <Moon />
                                     </Toggle>
                                 </MenubarItem>
