--- conflicted
+++ resolved
@@ -38,26 +38,9 @@
     children: React.ReactNode;
 }>) {
     return (
-<<<<<<< HEAD
-        <html lang="en">
-            {/* <meta
-                httpEquiv="Content-Security-Policy"
-                content="default-src 'self' https://assets.khoj.dev;
-                       media-src * blob:;
-                       script-src 'self' https://assets.khoj.dev 'unsafe-inline' 'unsafe-eval';
-                       connect-src 'self' blob: https://ipapi.co/json ws://localhost:42110;
-                       style-src 'self' https://assets.khoj.dev 'unsafe-inline' https://fonts.googleapis.com;
-                       img-src 'self' data: blob: https://*.khoj.dev https://*.googleusercontent.com https://*.google.com/ https://*.gstatic.com;
-                       font-src 'self' https://assets.khoj.dev https://fonts.gstatic.com;
-                       child-src 'none';
-                       object-src 'none';"
-            ></meta> */}
-            <body className={inter.className}>{children}</body>
-=======
         <html lang="en" className={`${noto_sans.variable} ${noto_sans_arabic.variable}`}>
             <ContentSecurityPolicy />
             <body>{children}</body>
->>>>>>> fe09df66
         </html>
     );
 }