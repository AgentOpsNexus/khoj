<html>
    <head>
        <meta charset="utf-8">
        <meta name="viewport" content="width=device-width, initial-scale=1.0 maximum-scale=1.0">
        <title>Khoj - Chat</title>

        <link rel="icon" type="image/png" sizes="128x128" href="/static/assets/icons/favicon-128x128.png">
        <link rel="manifest" href="/static/khoj_chat.webmanifest">
        <link rel="stylesheet" href="/static/assets/khoj.css">
    </head>
    <script type="text/javascript" src="/static/assets/utils.js"></script>
    <script type="text/javascript" src="/static/assets/markdown-it.min.js"></script>
    <script>
        let welcome_message = `
Hi, I am Khoj, your open, personal AI 👋🏽. I can help:
- 🧠 Answer general knowledge questions
- 💡 Be a sounding board for your ideas
- 📜 Chat with your notes & documents

Download the [🖥️ Desktop app](https://khoj.dev/downloads) to chat with your computer docs.

To get started, just start typing below. You can also type / to see a list of commands.
`.trim()
        let chatOptions = [];
        function copyProgrammaticOutput(event) {
            // Remove the first 4 characters which are the "Copy" button
            const programmaticOutput = event.target.parentNode.textContent.trim().slice(4);
            navigator.clipboard.writeText(programmaticOutput).then(() => {
                console.log("Programmatic output copied to clipboard");
            }).catch((error) => {
                console.error("Error copying programmatic output to clipboard:", error);
            });
        }

        function formatDate(date) {
            // Format date in HH:MM, DD MMM YYYY format
            let time_string = date.toLocaleTimeString('en-IN', { hour: '2-digit', minute: '2-digit', hour12: false });
            let date_string = date.toLocaleString('en-IN', { year: 'numeric', month: 'short', day: '2-digit'}).replaceAll('-', ' ');
            return `${time_string}, ${date_string}`;
        }

        function generateReference(reference, index) {
            // Escape reference for HTML rendering
            let escaped_ref = reference.replaceAll('"', '&quot;');

            // Generate HTML for Chat Reference
            let short_ref = escaped_ref.slice(0, 140);
            short_ref = short_ref.length < escaped_ref.length ? short_ref + "..." : short_ref;
            let referenceButton = document.createElement('button');
            referenceButton.innerHTML = short_ref;
            referenceButton.id = `ref-${index}`;
            referenceButton.classList.add("reference-button");
            referenceButton.classList.add("collapsed");
            referenceButton.tabIndex = 0;

            // Add event listener to toggle full reference on click
            referenceButton.addEventListener('click', function() {
                console.log(`Toggling ref-${index}`)
                if (this.classList.contains("collapsed")) {
                    this.classList.remove("collapsed");
                    this.classList.add("expanded");
                    this.innerHTML = escaped_ref;
                } else {
                    this.classList.add("collapsed");
                    this.classList.remove("expanded");
                    this.innerHTML = short_ref;
                }
            });

            return referenceButton;
        }

        function generateOnlineReference(reference, index) {

            // Generate HTML for Chat Reference
            let title = reference.title;
            let link = reference.link;
            let snippet = reference.snippet;
            let question = reference.question;
            if (question) {
                question = `<b>Question:</b> ${question}<br><br>`;
            } else {
                question = "";
            }

            let linkElement = document.createElement('a');
            linkElement.setAttribute('href', link);
            linkElement.setAttribute('target', '_blank');
            linkElement.setAttribute('rel', 'noopener noreferrer');
            linkElement.classList.add("inline-chat-link");
            linkElement.classList.add("reference-link");
            linkElement.setAttribute('title', title);
            linkElement.innerHTML = title;

            let referenceButton = document.createElement('button');
            referenceButton.innerHTML = linkElement.outerHTML;
            referenceButton.id = `ref-${index}`;
            referenceButton.classList.add("reference-button");
            referenceButton.classList.add("collapsed");
            referenceButton.tabIndex = 0;

            // Add event listener to toggle full reference on click
            referenceButton.addEventListener('click', function() {
                console.log(`Toggling ref-${index}`)
                if (this.classList.contains("collapsed")) {
                    this.classList.remove("collapsed");
                    this.classList.add("expanded");
                    this.innerHTML = linkElement.outerHTML + `<br><br>${question + snippet}`;
                } else {
                    this.classList.add("collapsed");
                    this.classList.remove("expanded");
                    this.innerHTML = linkElement.outerHTML;
                }
            });

            return referenceButton;
        }

        function renderMessage(message, by, dt=null, annotations=null) {
            let message_time = formatDate(dt ?? new Date());
            let by_name =  by == "khoj" ? "🏮 Khoj" : "🤔 You";
            let formattedMessage = formatHTMLMessage(message);
            let chatBody = document.getElementById("chat-body");

            // Create a new div for the chat message
            let chatMessage = document.createElement('div');
            chatMessage.className = `chat-message ${by}`;
            chatMessage.dataset.meta = `${by_name} at ${message_time}`;

            // Create a new div for the chat message text and append it to the chat message
            let chatMessageText = document.createElement('div');
            chatMessageText.className = `chat-message-text ${by}`;
            chatMessageText.appendChild(formattedMessage);
            chatMessage.appendChild(chatMessageText);

            // Append annotations div to the chat message
            if (annotations) {
                chatMessageText.appendChild(annotations);
            }

            // Append chat message div to chat body
            chatBody.appendChild(chatMessage);

            // Scroll to bottom of chat-body element
            chatBody.scrollTop = chatBody.scrollHeight;
        }

        function processOnlineReferences(referenceSection, onlineContext) {
            let numOnlineReferences = 0;
            for (let subquery in onlineContext) {
                let onlineReference = onlineContext[subquery];
                if (onlineReference.organic && onlineReference.organic.length > 0) {
                    numOnlineReferences += onlineReference.organic.length;
                    for (let index in onlineReference.organic) {
                        let reference = onlineReference.organic[index];
                        let polishedReference = generateOnlineReference(reference, index);
                        referenceSection.appendChild(polishedReference);
                    }
                }

                if (onlineReference.knowledgeGraph && onlineReference.knowledgeGraph.length > 0) {
                    numOnlineReferences += onlineReference.knowledgeGraph.length;
                    for (let index in onlineReference.knowledgeGraph) {
                        let reference = onlineReference.knowledgeGraph[index];
                        let polishedReference = generateOnlineReference(reference, index);
                        referenceSection.appendChild(polishedReference);
                    }
                }

                if (onlineReference.peopleAlsoAsk && onlineReference.peopleAlsoAsk.length > 0) {
                    numOnlineReferences += onlineReference.peopleAlsoAsk.length;
                    for (let index in onlineReference.peopleAlsoAsk) {
                        let reference = onlineReference.peopleAlsoAsk[index];
                        let polishedReference = generateOnlineReference(reference, index);
                        referenceSection.appendChild(polishedReference);
                    }
                }
        }

            return numOnlineReferences;
                    }

        function renderMessageWithReference(message, by, context=null, dt=null, onlineContext=null) {
            if (context == null && onlineContext == null) {
                renderMessage(message, by, dt);
                return;
            }

            if ((context && context.length == 0) && (onlineContext == null || (onlineContext && Object.keys(onlineContext).length == 0))) {
                renderMessage(message, by, dt);
                return;
            }

            let references = document.createElement('div');

            let referenceExpandButton = document.createElement('button');
            referenceExpandButton.classList.add("reference-expand-button");
            let numReferences = 0;

            if (context) {
                numReferences += context.length;
            }

            references.appendChild(referenceExpandButton);

            let referenceSection = document.createElement('div');
            referenceSection.classList.add("reference-section");
            referenceSection.classList.add("collapsed");

            referenceExpandButton.addEventListener('click', function() {
                if (referenceSection.classList.contains("collapsed")) {
                    referenceSection.classList.remove("collapsed");
                    referenceSection.classList.add("expanded");
                } else {
                    referenceSection.classList.add("collapsed");
                    referenceSection.classList.remove("expanded");
                }
            });

            references.classList.add("references");
            if (context) {
                for (let index in context) {
                    let reference = context[index];
                    let polishedReference = generateReference(reference, index);
                    referenceSection.appendChild(polishedReference);
                }
            }

            if (onlineContext) {
                numReferences += processOnlineReferences(referenceSection, onlineContext);
            }

            let expandButtonText = numReferences == 1 ? "1 reference" : `${numReferences} references`;
            referenceExpandButton.innerHTML = expandButtonText;

            references.appendChild(referenceSection);

            renderMessage(message, by, dt, references);
        }

        function formatHTMLMessage(htmlMessage) {
            var md = window.markdownit();
            let newHTML = htmlMessage;

            // Remove any text between <s>[INST] and </s> tags. These are spurious instructions for the AI chat model.
            newHTML = newHTML.replace(/<s>\[INST\].+(<\/s>)?/g, '');

            // Render markdown
            newHTML = md.render(newHTML);
            // Get any elements with a class that starts with "language"
            let element = document.createElement('div');
            element.innerHTML = newHTML;
            let codeBlockElements = element.querySelectorAll('[class^="language-"]');
            // For each element, add a parent div with the class "programmatic-output"
            codeBlockElements.forEach((codeElement) => {
                // Create the parent div
                let parentDiv = document.createElement('div');
                parentDiv.classList.add("programmatic-output");
                // Add the parent div before the code element
                codeElement.parentNode.insertBefore(parentDiv, codeElement);
                // Move the code element into the parent div
                parentDiv.appendChild(codeElement);
                // Add a copy button to each element
                let copyButton = document.createElement('button');
                copyButton.classList.add("copy-button");
                copyButton.innerHTML = "Copy";
                copyButton.addEventListener('click', copyProgrammaticOutput);
                codeElement.prepend(copyButton);
            });

            // Get all code elements that have no class.
            let codeElements = element.querySelectorAll('code:not([class])');
            codeElements.forEach((codeElement) => {
                // Add the class "chat-response" to each element
                codeElement.classList.add("chat-response");
            });

            let anchorElements = element.querySelectorAll('a');
            anchorElements.forEach((anchorElement) => {
                // Add the class "inline-chat-link" to each element
                anchorElement.classList.add("inline-chat-link");
            });

            return element
        }

        function chat() {
            // Extract required fields for search from form
            let query = document.getElementById("chat-input").value.trim();
            let resultsCount = localStorage.getItem("khojResultsCount") || 5;
            console.log(`Query: ${query}`);

            // Short circuit on empty query
            if (query.length === 0)
                return;

            // Add message by user to chat body
            renderMessage(query, "you");
            document.getElementById("chat-input").value = "";
            autoResize();
            document.getElementById("chat-input").setAttribute("disabled", "disabled");

            // Generate backend API URL to execute query
            let url = `/api/chat?q=${encodeURIComponent(query)}&n=${resultsCount}&client=web&stream=true`;

            let chat_body = document.getElementById("chat-body");
            let new_response = document.createElement("div");
            new_response.classList.add("chat-message", "khoj");
            new_response.attributes["data-meta"] = "🏮 Khoj at " + formatDate(new Date());
            chat_body.appendChild(new_response);

            let newResponseText = document.createElement("div");
            newResponseText.classList.add("chat-message-text", "khoj");
            new_response.appendChild(newResponseText);

            // Temporary status message to indicate that Khoj is thinking
            let loadingSpinner = document.createElement("div");
            loadingSpinner.classList.add("spinner");
            newResponseText.appendChild(loadingSpinner);
            document.getElementById("chat-body").scrollTop = document.getElementById("chat-body").scrollHeight;

            let chatTooltip = document.getElementById("chat-tooltip");
            chatTooltip.style.display = "none";

            let chatInput = document.getElementById("chat-input");
            chatInput.classList.remove("option-enabled");

            // Call specified Khoj API which returns a streamed response of type text/plain
            fetch(url)
                .then(response => {
                    const reader = response.body.getReader();
                    const decoder = new TextDecoder();
                    let rawResponse = "";
                    let references = null;

                    function readStream() {
                        reader.read().then(({ done, value }) => {
                            if (done) {
                                // Append any references after all the data has been streamed
                                if (references != null) {
                                    newResponseText.appendChild(references);
                                }
                                document.getElementById("chat-body").scrollTop = document.getElementById("chat-body").scrollHeight;
                                document.getElementById("chat-input").removeAttribute("disabled");
                                return;
                            }

                            // Decode message chunk from stream
                            const chunk = decoder.decode(value, { stream: true });

                            if (chunk.includes("### compiled references:")) {
                                const additionalResponse = chunk.split("### compiled references:")[0];
                                rawResponse += additionalResponse;
                                newResponseText.innerHTML = "";
                                newResponseText.appendChild(formatHTMLMessage(rawResponse));

                                const rawReference = chunk.split("### compiled references:")[1];
                                const rawReferenceAsJson = JSON.parse(rawReference);
                                references = document.createElement('div');
                                references.classList.add("references");

                                let referenceExpandButton = document.createElement('button');
                                referenceExpandButton.classList.add("reference-expand-button");

                                let referenceSection = document.createElement('div');
                                referenceSection.classList.add("reference-section");
                                referenceSection.classList.add("collapsed");

                                let numReferences = 0;

                                // If rawReferenceAsJson is a list, then count the length
                                if (Array.isArray(rawReferenceAsJson)) {
                                    numReferences = rawReferenceAsJson.length;

                                    rawReferenceAsJson.forEach((reference, index) => {
                                    let polishedReference = generateReference(reference, index);
                                    referenceSection.appendChild(polishedReference);
                                });
                                } else {
                                    numReferences += processOnlineReferences(referenceSection, rawReferenceAsJson);
                                }

                                references.appendChild(referenceExpandButton);

                                referenceExpandButton.addEventListener('click', function() {
                                    if (referenceSection.classList.contains("collapsed")) {
                                        referenceSection.classList.remove("collapsed");
                                        referenceSection.classList.add("expanded");
                                    } else {
                                        referenceSection.classList.add("collapsed");
                                        referenceSection.classList.remove("expanded");
                                    }
                                });

                                let expandButtonText = numReferences == 1 ? "1 reference" : `${numReferences} references`;
                                referenceExpandButton.innerHTML = expandButtonText;
                                references.appendChild(referenceSection);
                                readStream();
                            } else {
                                // Display response from Khoj
                                if (newResponseText.getElementsByClassName("spinner").length > 0) {
                                    newResponseText.removeChild(loadingSpinner);
                                }

<<<<<<< HEAD
                                // Try to parse the chunk as a JSON object. It will be a JSON object if there is an error.
                                if (chunk.startsWith("{") && chunk.endsWith("}")) {
                                    try {
                                        const responseAsJson = JSON.parse(chunk);
                                        if (responseAsJson.detail) {
                                            newResponseText.innerHTML += responseAsJson.detail;
                                        }
                                    } catch (error) {
                                        // If the chunk is not a JSON object, just display it as is
                                        newResponseText.innerHTML += chunk;
                                    }
                                } else {
                                    // If the chunk is not a JSON object, just display it as is
                                    newResponseText.innerHTML += chunk;
                                    readStream();
                                }
=======
                                rawResponse += chunk;
                                newResponseText.innerHTML = "";
                                newResponseText.appendChild(formatHTMLMessage(rawResponse));
                                readStream();
>>>>>>> 239b31bc
                            }

                            // Scroll to bottom of chat window as chat response is streamed
                            document.getElementById("chat-body").scrollTop = document.getElementById("chat-body").scrollHeight;
                        });
                    }
                    readStream();
                });
        }

        function incrementalChat(event) {
            if (!event.shiftKey && event.key === 'Enter') {
                event.preventDefault();
                chat();
            }
        }

        function onChatInput() {
            let chatInput = document.getElementById("chat-input");
            chatInput.value = chatInput.value.trimStart();

            let questionStarterSuggestions = document.getElementById("question-starters");
            questionStarterSuggestions.style.display = "none";

            if (chatInput.value.startsWith("/") && chatInput.value.split(" ").length === 1) {
                let chatTooltip = document.getElementById("chat-tooltip");
                chatTooltip.style.display = "block";
                let helpText = "<div>";
                const command = chatInput.value.split(" ")[0].substring(1);
                for (let key in chatOptions) {
                    if (!!!command || key.startsWith(command)) {
                        helpText += "<b>/" + key + "</b>: " + chatOptions[key] + "<br>";
                    }
                }
                chatTooltip.innerHTML = helpText;
            } else if (chatInput.value.startsWith("/")) {
                const firstWord = chatInput.value.split(" ")[0];
                if (firstWord.substring(1) in chatOptions) {
                    chatInput.classList.add("option-enabled");
                } else {
                    chatInput.classList.remove("option-enabled");
                }
                let chatTooltip = document.getElementById("chat-tooltip");
                chatTooltip.style.display = "none";
            } else {
                let chatTooltip = document.getElementById("chat-tooltip");
                chatTooltip.style.display = "none";
                chatInput.classList.remove("option-enabled");
            }

            autoResize();
        }

        function autoResize() {
            const textarea = document.getElementById('chat-input');
            const scrollTop = textarea.scrollTop;
            textarea.style.height = '0';
            const scrollHeight = textarea.scrollHeight;
            textarea.style.height = Math.min(scrollHeight, 200) + 'px';
            textarea.scrollTop = scrollTop;
            document.getElementById("chat-body").scrollTop = document.getElementById("chat-body").scrollHeight;
        }

        window.onload = loadChat;

        function loadChat() {
            fetch('/api/chat/history?client=web')
                .then(response => response.json())
                .then(data => {
                    if (data.detail) {
                        // If the server returns a 500 error with detail, render a setup hint.
                        renderMessage("Hi 👋🏾, to start chatting add available chat models options via <a class='inline-chat-link' href='/server/admin'>the Django Admin panel</a> on the Server", "khoj");

                        // Disable chat input field and update placeholder text
                        document.getElementById("chat-input").setAttribute("disabled", "disabled");
                        document.getElementById("chat-input").setAttribute("placeholder", "Configure Khoj to enable chat");
                    } else {
                        // Set welcome message on load
                        renderMessage(welcome_message, "khoj");
                    }
                    return data.response;
                })
                .then(response => {
                    // Render conversation history, if any
                    response.forEach(chat_log => {
                        renderMessageWithReference(chat_log.message, chat_log.by, chat_log.context, new Date(chat_log.created), chat_log.onlineContext);
                    });
                })
                .catch(err => {
                    console.log(err);
                    return;
                });

            fetch('/api/chat/options')
                .then(response => response.json())
                .then(data => {
                    // Render chat options, if any
                    if (data) {
                        chatOptions = data;
                    }
                })
                .catch(err => {
                    return;
                });

            fetch('/api/chat/starters')
                .then(response => response.json())
                .then(data => {
                    // Render chat options, if any
                    if (data) {
                        let questionStarterSuggestions = document.getElementById("question-starters");
                        for (let index in data) {
                            let questionStarter = data[index];
                            let questionStarterButton = document.createElement('button');
                            questionStarterButton.innerHTML = questionStarter;
                            questionStarterButton.classList.add("question-starter");
                            questionStarterButton.addEventListener('click', function() {
                                questionStarterSuggestions.style.display = "none";
                                document.getElementById("chat-input").value = questionStarter;
                                chat();
                            });
                            questionStarterSuggestions.appendChild(questionStarterButton);
                        }
                        questionStarterSuggestions.style.display = "grid";
                    }
                })
                .catch(err => {
                    return;
                });

            // Fill query field with value passed in URL query parameters, if any.
            var query_via_url = new URLSearchParams(window.location.search).get("q");
            if (query_via_url) {
                document.getElementById("chat-input").value = query_via_url;
                chat();
            }
        }

        function flashStatusInChatInput(message) {
            // Get chat input element and original placeholder
            let chatInput = document.getElementById("chat-input");
            let originalPlaceholder = chatInput.placeholder;
            // Set placeholder to message
            chatInput.placeholder = message;
            // Reset placeholder after 2 seconds
            setTimeout(() => {
                chatInput.placeholder = originalPlaceholder;
            }, 2000);
        }

        function clearConversationHistory() {
            let chatInput = document.getElementById("chat-input");
            let originalPlaceholder = chatInput.placeholder;
            let chatBody = document.getElementById("chat-body");

            fetch(`/api/chat/history?client=web`, { method: "DELETE" })
                .then(response => response.ok ? response.json() : Promise.reject(response))
                .then(data => {
                    chatBody.innerHTML = "";
                    loadChat();
                    flashStatusInChatInput("🗑 Cleared conversation history");
                })
                .catch(err => {
                    flashStatusInChatInput("⛔️ Failed to clear conversation history");
                });
        }

        let mediaRecorder;
        function speechToText() {
            const speakButtonImg = document.getElementById('speak-button-img');
            const chatInput = document.getElementById('chat-input');

            const sendToServer = (audioBlob) => {
                const formData = new FormData();
                formData.append('file', audioBlob);

                fetch('/api/transcribe?client=web', { method: 'POST', body: formData })
                    .then(response => response.ok ? response.json() : Promise.reject(response))
                    .then(data => { chatInput.value += data.text; })
                    .catch(err => {
                        err.status == 422
                        ? flashStatusInChatInput("⛔️ Configure speech-to-text model on server.")
                        : flashStatusInChatInput("⛔️ Failed to transcribe audio")
                    });
            };

            const handleRecording = (stream) => {
                const audioChunks = [];
                const recordingConfig = { mimeType: 'audio/webm' };
                mediaRecorder = new MediaRecorder(stream, recordingConfig);

                mediaRecorder.addEventListener("dataavailable", function(event) {
                    if (event.data.size > 0) audioChunks.push(event.data);
                });

                mediaRecorder.addEventListener("stop", function() {
                    const audioBlob = new Blob(audioChunks, { type: 'audio/webm' });
                    sendToServer(audioBlob);
                });

                mediaRecorder.start();
                speakButtonImg.src = '/static/assets/icons/stop-solid.svg';
                speakButtonImg.alt = 'Stop Transcription';
            };

            // Toggle recording
            if (!mediaRecorder || mediaRecorder.state === 'inactive') {
                navigator.mediaDevices
                .getUserMedia({ audio: true })
                .then(handleRecording)
                .catch((e) => {
                    flashStatusInChatInput("⛔️ Failed to access microphone");
                });
            } else if (mediaRecorder.state === 'recording') {
                mediaRecorder.stop();
                speakButtonImg.src = '/static/assets/icons/microphone-solid.svg';
                speakButtonImg.alt = 'Transcribe';
            }
        }
    </script>
    <body>
        <div id="khoj-empty-container" class="khoj-empty-container">
        </div>

        <!--Add Header Logo and Nav Pane-->
        {% import 'utils.html' as utils %}
        {{ utils.heading_pane(user_photo, username, is_active, has_documents) }}

        <!-- Chat Body -->
        <div id="chat-body"></div>

        <!-- Chat Suggestions -->
        <div id="question-starters" style="display: none;"></div>

        <!-- Chat Footer -->
        <div id="chat-footer">
            <div id="chat-tooltip" style="display: none;"></div>
            <div id="input-row">
                <textarea id="chat-input" class="option" oninput="onChatInput()" onkeydown=incrementalChat(event) autofocus="autofocus" placeholder="Type / to see a list of commands, or just type your questions and hit enter."></textarea>
                <button id="speak-button" class="input-row-button" onclick="speechToText()">
                    <img id="speak-button-img" class="input-row-button-img" src="/static/assets/icons/microphone-solid.svg" alt="Transcribe"></img>
                </button>
                <button class="input-row-button" onclick="clearConversationHistory()">
                    <img class="input-row-button-img" src="/static/assets/icons/trash-solid.svg" alt="Clear Chat History"></img>
                </button>
            </div>
        </div>
    </body>
    <script>
        document.getElementById("chat-nav").classList.add("khoj-nav-selected");
    </script>
    <style>
        html, body {
            height: 100%;
            width: 100%;
            padding: 0px;
            margin: 0px;
        }
        body {
            display: grid;
            background: var(--background-color);
            color: var(--main-text-color);
            text-align: center;
            font-family: roboto, karma, segoe ui, sans-serif;
            font-size: 20px;
            font-weight: 300;
            line-height: 1.5em;
        }
        body > * {
            padding: 10px;
            margin: 10px;
        }

        div.collapsed {
            display: none;
        }

        div.expanded {
            display: block;
        }

        div.references {
            padding-top: 8px;
        }
        div.reference {
            display: grid;
            grid-template-rows: auto;
            grid-auto-flow: row;
            grid-column-gap: 10px;
            grid-row-gap: 10px;
            margin: 10px;
        }

        div.expanded.reference-section {
            display: grid;
            grid-template-rows: auto;
            grid-auto-flow: row;
            grid-column-gap: 10px;
            grid-row-gap: 10px;
            margin: 10px;
        }

        div#question-starters {
            grid-template-columns: repeat(auto-fit, minmax(100px, 1fr));
            grid-column-gap: 8px;
        }

        button.question-starter {
            background: var(--background-color);
            color: var(--main-text-color);
            border: 1px solid var(--main-text-color);
            border-radius: 5px;
            padding: 5px;
            font-size: 14px;
            font-weight: 300;
            line-height: 1.5em;
            cursor: pointer;
            transition: background 0.2s ease-in-out;
            text-align: left;
            max-height: 75px;
            transition: max-height 0.3s ease-in-out;
            overflow: hidden;
        }

        button.reference-button {
            background: var(--background-color);
            color: var(--main-text-color);
            border: 1px solid var(--main-text-color);
            border-radius: 5px;
            padding: 5px;
            font-size: 14px;
            font-weight: 300;
            line-height: 1.5em;
            cursor: pointer;
            transition: background 0.2s ease-in-out;
            text-align: left;
            max-height: 75px;
            transition: max-height 0.3s ease-in-out;
            overflow: hidden;
        }
        button.reference-button.expanded {
            max-height: none;
        }

        button.reference-button::before {
            content: "▶";
            margin-right: 5px;
            display: inline-block;
            transition: transform 0.3s ease-in-out;
        }

        button.reference-button:active:before,
        button.reference-button[aria-expanded="true"]::before {
            transform: rotate(90deg);
        }

        button.reference-expand-button {
            background: var(--background-color);
            color: var(--main-text-color);
            border: 1px dotted var(--main-text-color);
            border-radius: 5px;
            padding: 5px;
            font-size: 14px;
            font-weight: 300;
            line-height: 1.5em;
            cursor: pointer;
            transition: background 0.4s ease-in-out;
            text-align: left;
        }

        button.reference-expand-button:hover {
            background: var(--primary-hover);
        }

        code.chat-response {
            background: var(--primary-hover);
            color: var(--primary-inverse);
            border-radius: 5px;
            padding: 5px;
            font-size: 14px;
            font-weight: 300;
            line-height: 1.5em;
        }

        #chat-body {
            font-size: medium;
            margin: 0px;
            line-height: 20px;
            overflow-y: scroll; /* Make chat body scroll to see history */
        }
        /* add chat metatdata to bottom of bubble */
        .chat-message::after {
            content: attr(data-meta);
            display: block;
            font-size: x-small;
            color: var(--main-text-color);
            margin: -8px 4px 0 -5px;
        }
        /* move message by khoj to left */
        .chat-message.khoj {
            margin-left: auto;
            text-align: left;
        }
        /* move message by you to right */
        .chat-message.you {
            margin-right: auto;
            text-align: right;
        }
        /* basic style chat message text */
        .chat-message-text {
            margin: 10px;
            border-radius: 10px;
            padding: 10px;
            position: relative;
            display: inline-block;
            max-width: 80%;
            text-align: left;
        }
        /* color chat bubble by khoj blue */
        .chat-message-text.khoj {
            color: var(--primary-inverse);
            background: var(--primary);
            margin-left: auto;
        }
        /* Spinner symbol when the chat message is loading */
        .spinner {
            border: 4px solid #f3f3f3;
            border-top: 4px solid var(--primary-inverse);
            border-radius: 50%;
            width: 12px;
            height: 12px;
            animation: spin 2s linear infinite;
            margin: 0px 0px 0px 10px;
            display: inline-block;
        }
        @keyframes spin {
            0% { transform: rotate(0deg); }
            100% { transform: rotate(360deg); }
        }
        /* add left protrusion to khoj chat bubble */
        .chat-message-text.khoj:after {
            content: '';
            position: absolute;
            bottom: -2px;
            left: -7px;
            border: 10px solid transparent;
            border-top-color: var(--primary);
            border-bottom: 0;
            transform: rotate(-60deg);
        }
        /* color chat bubble by you dark grey */
        .chat-message-text.you {
            color: #f8fafc;
            background: #475569;
            margin-right: auto;
        }
        /* add right protrusion to you chat bubble */
        .chat-message-text.you:after {
            content: '';
            position: absolute;
            top: 91%;
            right: -2px;
            border: 10px solid transparent;
            border-left-color: var(--main-text-color);
            border-right: 0;
            margin-top: -10px;
            transform: rotate(-60deg)
        }

        #chat-footer {
            padding: 0;
            margin: 8px;
            display: grid;
            grid-template-columns: minmax(70px, 100%);
            grid-column-gap: 10px;
            grid-row-gap: 10px;
        }
        #input-row {
            display: grid;
            grid-template-columns: auto 32px 32px;
            grid-column-gap: 10px;
            grid-row-gap: 10px;
            background: #f9fafc
        }
        .option:hover {
            box-shadow: 0 0 11px #aaa;
        }
        #chat-input {
            font-family: roboto, karma, segoe ui, sans-serif;
            font-size: medium;
            height: 54px;
            resize: none;
            overflow-y: hidden;
            max-height: 200px;
            box-sizing: border-box;
            padding: 15px;
            line-height: 1.5em;
            margin: 0;
        }
        #chat-input:focus {
            outline: none !important;
        }
        .input-row-button {
            background: var(--background-color);
            border: none;
            border-radius: 5px;
            padding: 5px;
            font-size: 14px;
            font-weight: 300;
            line-height: 1.5em;
            cursor: pointer;
            transition: background 0.3s ease-in-out;
        }
        .input-row-button:hover {
            background: var(--primary-hover);
        }
        .input-row-button:active {
            background: var(--primary-active);
        }
        .input-row-button-img {
            width: 24px;
        }


        .option-enabled {
            box-shadow: 0 0 12px rgb(119, 156, 46);
        }

        .option-enabled:focus {
            outline: none !important;
            border:1px solid #475569;
            box-shadow: 0 0 16px var(--primary);
        }

        a.inline-chat-link {
            color: var(--main-text-color);
            text-decoration: none;
            border-bottom: 1px dotted var(--main-text-color);
        }

        a.reference-link {
            color: var(--main-text-color);
            border-bottom: 1px dotted var(--main-text-color);
        }

        button.copy-button {
            display: block;
            border-radius: 4px;
            background-color: var(--background-color);
        }

        button.copy-button:hover {
            background: #f5f5f5;
            cursor: pointer;
        }

        @media (pointer: coarse), (hover: none) {
            abbr[title] {
                position: relative;
                padding-left: 4px;  /* space references out to ease tapping */
            }
            abbr[title]:focus:after {
                content: attr(title);

                /* position tooltip */
                position: absolute;
                left: 16px;  /* open tooltip to right of ref link, instead of on top of it */
                width: auto;
                z-index: 1;  /* show tooltip above chat messages */

                /* style tooltip */
                background-color: #aaa;
                color: #f8fafc;
                border-radius: 2px;
                box-shadow: 1px 1px 4px 0 rgba(0, 0, 0, 0.4);
                font-size: 14px;
                padding: 2px 4px;
            }
        }
        @media only screen and (max-width: 700px) {
            body {
                grid-template-columns: 1fr;
                grid-template-rows: auto auto minmax(80px, 100%) auto;
            }
            body > * {
                grid-column: 1;
            }
            #chat-footer {
                padding: 0;
                margin: 4px;
                grid-template-columns: auto;
            }
        }
        @media only screen and (min-width: 700px) {
            body {
                grid-template-columns: auto min(70vw, 100%) auto;
                grid-template-rows: auto auto minmax(80px, 100%) auto;
            }
            body > * {
                grid-column: 2;
            }
        }

        div#chat-tooltip {
            text-align: left;
            font-size: medium;
        }

        @keyframes gradient {
            0% {
                background-position: 0% 50%;
            }
            50% {
                background-position: 100% 50%;
            }
            100% {
                background-position: 0% 50%;
            }
        }

        a.khoj-logo {
            text-align: center;
        }

        div.khoj-empty-container {
            margin: 0px;
            padding: 0px;
        }

        p {
            margin: 0;
        }

        div.programmatic-output {
            background-color: #f5f5f5;
            border: 1px solid #ddd;
            border-radius: 3px;
            box-shadow: 0 1px 1px rgba(0, 0, 0, 0.05);
            color: #333;
            font-family: monospace;
            font-size: 14px;
            line-height: 1.5;
            margin: 10px 0;
            overflow-x: auto;
            padding: 10px;
            white-space: pre-wrap;
        }
    </style>
</html><|MERGE_RESOLUTION|>--- conflicted
+++ resolved
@@ -402,7 +402,6 @@
                                     newResponseText.removeChild(loadingSpinner);
                                 }
 
-<<<<<<< HEAD
                                 // Try to parse the chunk as a JSON object. It will be a JSON object if there is an error.
                                 if (chunk.startsWith("{") && chunk.endsWith("}")) {
                                     try {
@@ -416,15 +415,11 @@
                                     }
                                 } else {
                                     // If the chunk is not a JSON object, just display it as is
-                                    newResponseText.innerHTML += chunk;
+                                    rawResponse += chunk;
+                                    newResponseText.innerHTML = "";
+                                    newResponseText.appendChild(formatHTMLMessage(rawResponse));
                                     readStream();
                                 }
-=======
-                                rawResponse += chunk;
-                                newResponseText.innerHTML = "";
-                                newResponseText.appendChild(formatHTMLMessage(rawResponse));
-                                readStream();
->>>>>>> 239b31bc
                             }
 
                             // Scroll to bottom of chat window as chat response is streamed
