--- conflicted
+++ resolved
@@ -78,8 +78,7 @@
         return
 
     # Breakdown the query into subqueries to get the correct answer
-<<<<<<< HEAD
-    subqueries = await generate_online_subqueries(
+    new_subqueries = await generate_online_subqueries(
         query,
         conversation_history,
         location,
@@ -88,10 +87,6 @@
         agent=agent,
         tracer=tracer,
         attached_files=attached_files,
-=======
-    new_subqueries = await generate_online_subqueries(
-        query, conversation_history, location, user, query_images=query_images, agent=agent, tracer=tracer
->>>>>>> a5e2b9e7
     )
     subqueries = list(new_subqueries - previous_subqueries)
     response_dict: Dict[str, Dict[str, List[Dict] | Dict]] = {}
