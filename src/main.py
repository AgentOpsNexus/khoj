--- conflicted
+++ resolved
@@ -13,14 +13,9 @@
 from src.search_type import asymmetric, symmetric_ledger, image_search
 from src.utils.helpers import get_absolute_path, get_from_dict
 from src.utils.cli import cli
-<<<<<<< HEAD
-from src.utils.config import SearchType, SearchModels, TextSearchConfig, ImageSearchConfig, SearchConfig, ProcessorConfig, ConversationProcessorConfig
-from src.processor.conversation.gpt import converse, message_to_log, message_to_prompt, understand, summarize
-=======
 from src.utils.config import SearchType, SearchModels, ProcessorConfigModel, ConversationProcessorConfigModel
 from src.utils.rawconfig import FullConfig
-from src.processor.conversation.gpt import converse, message_to_log, message_to_prompt, understand
->>>>>>> 29543d2d
+from src.processor.conversation.gpt import converse, message_to_log, message_to_prompt, understand, summarize
 
 # Application Global State
 config = FullConfig()
@@ -153,7 +148,7 @@
 def initialize_processor(config: FullConfig):
     if not config.processor:
         return
-    
+
     processor_config = ProcessorConfigModel()
 
     # Initialize Conversation Processor
@@ -210,7 +205,7 @@
 if __name__ == '__main__':
     # Load config from CLI
     args = cli(sys.argv[1:])
-    
+
     # Stores the file path to the config file.
     config_file = args.config_file
 
